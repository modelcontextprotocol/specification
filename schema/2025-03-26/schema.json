--- conflicted
+++ resolved
@@ -226,7 +226,6 @@
                     "$ref": "#/definitions/ListResourcesRequest"
                 },
                 {
-<<<<<<< HEAD
                     "$ref": "#/definitions/SearchResourcesRequest"
                 },
                 {
@@ -236,11 +235,6 @@
                     "$ref": "#/definitions/SearchResourceTemplatesRequest"
                 },
                 {
-=======
-                    "$ref": "#/definitions/ListResourceTemplatesRequest"
-                },
-                {
->>>>>>> dd398a0f
                     "$ref": "#/definitions/ReadResourceRequest"
                 },
                 {
