--- conflicted
+++ resolved
@@ -139,36 +139,6 @@
                     "additionalProperties": {},
                     "description": "An optional JSON object that represents the structured result of the tool call.",
                     "type": "object"
-<<<<<<< HEAD
-                },
-                "content": {
-                    "description": "A list of content objects that represent the result of the tool call.\n\nIf the Tool does not define an outputSchema, this field MUST be present in the result.",
-                    "items": {
-                        "anyOf": [
-                            {
-                                "$ref": "#/definitions/Resource"
-                            },
-                            {
-                                "$ref": "#/definitions/TextContent"
-                            },
-                            {
-                                "$ref": "#/definitions/ImageContent"
-                            },
-                            {
-                                "$ref": "#/definitions/AudioContent"
-                            },
-                            {
-                                "$ref": "#/definitions/EmbeddedResource"
-                            }
-                        ]
-                    },
-                    "type": "array"
-                },
-                "isError": {
-                    "description": "Whether the tool call ended in an error.\n\nIf not set, this is assumed to be false (the call was successful).",
-                    "type": "boolean"
-=======
->>>>>>> aaf64ba7
                 }
             },
             "required": [
@@ -397,31 +367,6 @@
             ],
             "type": "object"
         },
-<<<<<<< HEAD
-        "ContentList": {
-            "items": {
-                "anyOf": [
-                    {
-                        "$ref": "#/definitions/Resource"
-                    },
-                    {
-                        "$ref": "#/definitions/TextContent"
-                    },
-                    {
-                        "$ref": "#/definitions/ImageContent"
-                    },
-                    {
-                        "$ref": "#/definitions/AudioContent"
-                    },
-                    {
-                        "$ref": "#/definitions/EmbeddedResource"
-                    }
-                ]
-            },
-            "type": "array"
-        },
-=======
->>>>>>> aaf64ba7
         "CreateMessageRequest": {
             "description": "A request from the server to sample an LLM via the client. The client has full discretion over which model to select. The client should also inform the user before beginning sampling, to allow them to inspect the request (human in the loop) and decide whether to approve it.",
             "properties": {
