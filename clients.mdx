--- conflicted
+++ resolved
@@ -7,24 +7,6 @@
 
 ## Feature support matrix
 
-<<<<<<< HEAD
-| Client                    | [Resources] | [Prompts] | [Tools] | [Sampling] | Roots | Notes                                             |
-|---------------------------|-------------|-----------|---------|------------|-------|---------------------------------------------------|
-| [Claude Desktop App][Claude] | ✅         | ✅         | ✅       | ❌          | ❌     | Full support for all MCP features            |
-| [Zed][Zed]                | ❌         | ✅         | ❌       | ❌          | ❌     | Prompts appear as slash commands                  |
-| [Sourcegraph Cody][Cody]  | ✅         | ❌         | ❌       | ❌          | ❌     | Supports resources through OpenCTX                |
-| [Firebase Genkit][Genkit] | ⚠️         | ✅         | ✅       | ❌          | ❌     | Supports resource list and lookup through tools  |
-| [Continue][Continue]      | ✅         | ✅         | ✅       | ❌          | ❌     | Full support for all MCP features                 |
-| [GenAIScript][GenAIScript]  | ❌         | ❌         | ✅       | ❌          | ❌     | Supports tools |
-| [Cline][Cline]      | ✅         | ❌         | ✅       | ❌          | ❌     | Supports tools and resources                 |
-| [LibreChat][LibreChat]     | ❌         | ❌         | ✅       | ❌          | ❌     | Supports tools for Agents    |
-| [TheiaAI/TheiaIDE][TheiaAI/TheiaIDE]     | ❌         | ❌         | ✅       | ❌          | ❌     | Supports tools for Agents in Theia AI and the AI-powered Theia IDE    |
-| [Superinterface][Superinterface]     | ❌         | ❌         | ✅       | ❌          | ❌     | Supports tools    |
-| [5ire][5ire]  | ❌         | ❌         | ✅       | ❌          | ❌     | Supports tools. |
-| [Bee Agent Framework][Bee Agent Framework]  | ❌         | ❌         | ✅       | ❌          | ❌     | Supports tools in agentic workflows |
-| [Apify MCP Tester][Apify MCP Tester]  | ❌         | ❌         | ✅       | ❌          | ❌     | Supports tools |
-
-=======
 | Client                                      | [Resources] | [Prompts] | [Tools] | [Sampling] | Roots | Notes                                                                        |
 |---------------------------------------------|-------------|-----------|---------|------------|--------|-----------------------------------------------------------------------------|
 | [Claude Desktop App][Claude]                | ✅          | ✅        | ✅      | ❌         | ❌    | Full support for all MCP features                                           |
@@ -48,7 +30,8 @@
 | [SpinAI][SpinAI]                            | ❌          | ❌        | ✅      | ❌         | ❌    | Supports tools for Typescript AI Agents                                     |
 | [OpenSumi][OpenSumi]                        | ❌          | ❌        | ✅      | ❌         | ❌    | Supports tools in OpenSumi                                                  |
 | [Daydreams Agents][Daydreams]              | ✅          | ✅        | ✅      | ❌         | ❌    | Support for drop in Servers to Daydreams agents                             |
->>>>>>> b40820b1
+| [Apify MCP Tester][Apify MCP Tester]  | ❌         | ❌         | ✅       | ❌          | ❌     | Supports tools |
+
 
 [Claude]: https://claude.ai/download
 [Cursor]: https://cursor.com
@@ -62,10 +45,7 @@
 [TheiaAI/TheiaIDE]: https://eclipsesource.com/blogs/2024/12/19/theia-ide-and-theia-ai-support-mcp/
 [Superinterface]: https://superinterface.ai
 [5ire]: https://github.com/nanbingxyz/5ire
-<<<<<<< HEAD
-[Bee Agent Framework]: https://i-am-bee.github.io/bee-agent-framework
 [Apify MCP Tester]: https://apify.com/jiri.spilka/tester-mcp-client
-=======
 [BeeAI Framework]: https://i-am-bee.github.io/beeai-framework
 [mcp-agent]: https://github.com/lastmile-ai/mcp-agent
 [Mcp.el]: https://github.com/lizqwerscott/mcp.el
@@ -75,7 +55,6 @@
 [Daydreams]: https://github.com/daydreamsai/daydreams
 [SpinAI]: https://spinai.dev
 [OpenSumi]: https://github.com/opensumi/core
->>>>>>> b40820b1
 
 [Resources]: https://modelcontextprotocol.io/docs/concepts/resources
 [Prompts]: https://modelcontextprotocol.io/docs/concepts/prompts
