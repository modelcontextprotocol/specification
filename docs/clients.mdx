---
title: "Example Clients"
description: "A list of applications that support MCP integrations"
---

This page provides an overview of applications that support the Model Context Protocol (MCP). Each client may support different MCP features, allowing for varying levels of integration with MCP servers.

## Feature support matrix

<div id="feature-support-matrix-wrapper">

{/* prettier-ignore-start */}

| Client                                           | [Resources] | [Prompts] | [Tools] | [Discovery] | [Sampling] | [Roots] | Notes                                                                                           |
| ------------------------------------------------ | ----------- | --------- | ------- | ---------------------- | ---------- | ----- | ----------------------------------------------------------------------------------------------- |
| [5ire][5ire]                                     | ❌          | ❌        | ✅      | ❓                     | ❌         | ❌    | Supports tools.                                                                                 |
| [AgentAI][AgentAI]                               | ❌          | ❌        | ✅      | ❓                     | ❌         | ❌    | Agent Library written in Rust with tools support                                                |
| [AgenticFlow][AgenticFlow]                       | ✅          | ✅        | ✅      | ✅                     | ❌         | ❌    | Supports tools, prompts, and resources for no-code AI agents and multi-agent workflows.         |
| [AIQL TUUI][AIQL TUUI]                           | ✅          | ✅        | ✅      | ✅                     | ✅         | ❌    | Supports tools, prompts, resources, and sampling for MCP servers via Multi-LLM APIs.            |
| [Amazon Q CLI][Amazon Q CLI]                     | ❌          | ✅        | ✅      | ❓                     | ❌         | ❌    | Supports prompts and tools.                                                                     |
| [Amazon Q IDE][Amazon Q IDE]                     | ❌          | ❌        | ✅      | ❌                     | ❌         | ❌    | Supports tools.                                                                     |
| [Apify MCP Tester][Apify MCP Tester]             | ❌          | ❌        | ✅      | ✅                     | ❌         | ❌    | Supports remote MCP servers and tool discovery.                                                 |
| [Augment Code][AugmentCode]                      | ❌          | ❌        | ✅      | ❌                     | ❌         | ❌    | Supports tools in local and remote agents.                                                                                 |
| [BeeAI Framework][BeeAI Framework]               | ❌          | ❌        | ✅      | ❌                     | ❌         | ❌    | Supports tools in agentic workflows.                                                            |
| [BoltAI][BoltAI]                                 | ❌          | ❌        | ✅      | ❓                     | ❌         | ❌    | Supports tools.                                                                                 |
| [Claude.ai][Claude.ai]                           | ✅          | ✅        | ✅      | ❌                     | ❌         | ❌    | Supports tools, prompts, and resources for remote MCP servers.                                  |
| [Claude Code][Claude Code]                       | ✅          | ✅        | ✅      | ❌                     | ❌         | ✅    | Supports resources, prompts, tools, and roots                                                   |
| [Claude Desktop App][Claude Desktop]             | ✅          | ✅        | ✅      | ❌                     | ❌         | ❌    | Supports tools, prompts, and resources for local and remote MCP servers.                        |
| [Chorus][Chorus]                                 | ❌          | ❌        | ✅      | ❓                     | ❌         | ❌    | Supports tools.                                                                                 |
| [Cline][Cline]                                   | ✅          | ❌        | ✅      | ✅                     | ❌         | ❌    | Supports tools and resources.                                                                   |
| [Continue][Continue]                             | ✅          | ✅        | ✅      | ❓                     | ❌         | ❌    | Supports tools, prompts, and resources.                                                         |
| [Copilot-MCP][CopilotMCP]                        | ✅          | ❌        | ✅      | ❓                     | ❌         | ❌    | Supports tools and resources.                                                                   |
| [Cursor][Cursor]                                 | ❌          | ❌        | ✅      | ❌                     | ❌         | ❌    | Supports tools.                                                                                 |
| [Daydreams Agents][Daydreams]                    | ✅          | ✅        | ✅      | ❌                     | ❌         | ❌    | Support for drop in Servers to Daydreams agents                                                 |
| [Emacs Mcp][Mcp.el]                              | ❌          | ❌        | ✅      | ❌                     | ❌         | ❌    | Supports tools in Emacs.                                                                        |
| [fast-agent][fast-agent]                         | ✅          | ✅        | ✅      | ✅                     | ✅         | ✅    | Full multimodal MCP support, with end-to-end tests                                              |
| [FLUJO][FLUJO]                                   | ❌          | ❌        | ✅      | ❓                     | ❌         | ❌    | Support for resources, Prompts and Roots are coming soon                                        |
| [Genkit][Genkit]                                 | ⚠️          | ✅        | ✅      | ❓                     | ❌         | ❌    | Supports resource list and lookup through tools.                                                |
| [Glama][Glama]                                   | ✅          | ✅        | ✅      | ❓                     | ❌         | ❌    | Supports tools.                                                                                 |
| [GenAIScript][GenAIScript]                       | ❌          | ❌        | ✅      | ❓                     | ❌         | ❌    | Supports tools.                                                                                 |
| [Goose][Goose]                                   | ❌          | ❌        | ✅      | ❓                     | ❌         | ❌    | Supports tools.                                                                                 |
| [gptme][gptme]                                   | ❌          | ❌        | ✅      | ❓                     | ❌         | ❌    | Supports tools.                                                                                 |
| [HyperAgent][HyperAgent]                         | ❌          | ❌        | ✅      | ❓                     | ❌         | ❌    | Supports tools.                                                                                 |
| [JetBrains AI Assistant][JetBrains AI Assistant] | ❌          | ❌        | ✅      | ❌                     | ❌         | ❌    | Supports tools for all JetBrains IDEs.                                                          |
| [Klavis AI Slack/Discord/Web][Klavis AI]         | ✅          | ❌        | ✅      | ❓                     | ❌         | ❌    | Supports tools and resources.                                                                   |
| [LibreChat][LibreChat]                           | ❌          | ❌        | ✅      | ❓                     | ❌         | ❌    | Supports tools for Agents                                                                       |
| [Lutra][Lutra]                                   | ✅          | ✅        | ✅      | ❓                     | ❌         | ❌    | Supports any MCP server for reusable playbook creation.                                         |
| [mcp-agent][mcp-agent]                           | ✅          | ✅        | ✅      | ❓                     | ⚠️         | ✅    | Supports tools, prompts, resources, roots, server connection management, and agent workflows.   |
| [mcp-use][mcp-use]                               | ✅          | ✅        | ✅      | ❓                     | ❌         | ❌    | Support tools, resources, stdio & http connection, local llms-agents.                           |
| [MCPHub][MCPHub]                                 | ✅          | ✅        | ✅      | ❓                     | ❌         | ❌    | Supports tools, resources, and prompts in Neovim                                                |
| [MCPOmni-Connect][MCPOmni-Connect]               | ✅          | ✅        | ✅      | ❓                     | ✅         | ❌    | Supports tools with agentic mode, ReAct, and orchestrator capabilities.                         |
| [Memex][Memex]                                   | ✅          | ✅        | ✅      | ❓                     | ❌         | ❌    | Support tools. Also support *building and testing* MCP server, all-in-one desktop app.          |
| [Microsoft Copilot Studio]                       | ❌          | ❌        | ✅      | ❓                     | ❌         | ❌    | Supports tools                                                                                  |
| [MindPal][MindPal]                               | ❌          | ❌        | ✅      | ❓                     | ❌         | ❌    | Supports tools for no-code AI agents and multi-agent workflows.                                 |
| [MooPoint][MooPoint]                             | ❌          | ❌        | ✅      | ❓                     | ✅         | ❌    | Web-Hosted client with tool calling support                                 |
| [Msty Studio][Msty Studio]                       | ❌          | ❌        | ✅      | ❓                     | ❌         | ❌    | Supports tools                                                                                  |
| [NVIDIA Agent Intelligence toolkit][AIQ toolkit] | ❌          | ❌        | ✅      | ❓                     | ❌         | ❌    | Supports tools in agentic workflows.                                                            |
| [OpenSumi][OpenSumi]                             | ❌          | ❌        | ✅      | ❓                     | ❌         | ❌    | Supports tools in OpenSumi                                                                      |
| [oterm][oterm]                                   | ❌          | ✅        | ✅      | ❓                     | ✅         | ❌    | Supports tools, prompts and sampling for Ollama.                                                |
| [Postman][postman]                               | ✅          | ✅        | ✅      | ❓                     | ❌         | ❌    | Supports tools, resources, prompts, and sampling                                                |
| [RecurseChat][RecurseChat]                       | ❌          | ❌        | ✅      | ❓                     | ❌         | ❌    | Supports tools.                                                                                 |
| [Roo Code][Roo Code]                             | ✅          | ❌        | ✅      | ❓                     | ❌         | ❌    | Supports tools and resources.                                                                   |
| [Slack MCP Client][Slack MCP Client]             | ❌          | ❌        | ✅      | ❓                     | ❌         | ❌    | Supports tools and multiple servers.                                                            |
| [Sourcegraph Cody][Cody]                         | ✅          | ❌        | ❌      | ❓                     | ❌         | ❌    | Supports resources through OpenCTX                                                              |
| [SpinAI][SpinAI]                                 | ❌          | ❌        | ✅      | ❓                     | ❌         | ❌    | Supports tools for Typescript AI Agents                                                         |
| [Superinterface][Superinterface]                 | ❌          | ❌        | ✅      | ❓                     | ❌         | ❌    | Supports tools                                                                                  |
| [Superjoin][Superjoin]                           | ❌          | ❌        | ✅      | ❓                     | ❌         | ❌    | Supports tools and multiple servers.                                                            |
<<<<<<< HEAD
| [Tambo][Tambo]                                   | ❌          | ❌        | ✅      | ❓                     | ❌         | ❌    | Supports tools and multiple servers, with authentication.                                                            |
=======
| [systemprompt][systemprompt]                     | ✅          | ✅        | ✅      | ❓                     | ✅         | ❌    | Supports tools, resources, prompts, and sampling.                                               |
>>>>>>> 0d63e2d1
| [TheiaAI/TheiaIDE][TheiaAI/TheiaIDE]             | ❌          | ❌        | ✅      | ❓                     | ❌         | ❌    | Supports tools for Agents in Theia AI and the AI-powered Theia IDE                              |
| [Tome][Tome]                                     | ❌          | ❌        | ✅      | ❓                     | ❌         | ❌    | Supports tools, manages MCP servers.                                                            |
| [TypingMind App][TypingMind App]                 | ❌          | ❌        | ✅      | ❓                     | ❌         | ❌    | Supports tools at app-level (appear as plugins) or when assigned to Agents                      |
| [VS Code GitHub Copilot][VS Code]                | ✅          | ✅        | ✅      | ✅                     | ✅         | ✅    | Supports dynamic tool/roots discovery, secure secret configuration, and explicit tool prompting |
| [Warp][Warp]                                     | ✅          | ❌        | ✅      | ✅                     | ❌         | ❌    | Supports tools, resources, and most of the discovery criteria                                   |
| [WhatsMCP][WhatsMCP]                             | ❌          | ❌        | ✅      | ❌                     | ❌         | ❌    | Supports tools for Remote MCP Servers in WhatsApp                                               |
| [Windsurf Editor][Windsurf]                      | ❌          | ❌        | ✅      | ✅                     | ❌         | ❌    | Supports tools with AI Flow for collaborative development.                                      |
| [Witsy][Witsy]                                   | ❌          | ❌        | ✅      | ❓                     | ❌         | ❌    | Supports tools in Witsy.                                                                        |
| [Zed][Zed]                                       | ❌          | ✅        | ❌      | ❌                     | ❌         | ❌    | Prompts appear as slash commands                                                                |
| [Zencoder][Zencoder]                             | ❌          | ❌        | ✅      | ❌                     | ❌         | ❌    | Supports tools                                                                                  |

{/* prettier-ignore-end */}

[Resources]: /docs/concepts/resources
[Prompts]: /docs/concepts/prompts
[Tools]: /docs/concepts/tools
[Discovery]: /docs/concepts/tools#tool-discovery-and-updates
[Sampling]: /docs/concepts/sampling
[Roots]: /docs/concepts/roots
[5ire]: https://github.com/nanbingxyz/5ire
[AgentAI]: https://github.com/AdamStrojek/rust-agentai
[AgenticFlow]: https://agenticflow.ai/mcp
[AIQ toolkit]: https://github.com/NVIDIA/AIQToolkit
[AIQL TUUI]: https://github.com/AI-QL/tuui
[Amazon Q CLI]: https://github.com/aws/amazon-q-developer-cli
[Amazon Q IDE]: https://aws.amazon.com/q/developer
[Apify MCP Tester]: https://apify.com/jiri.spilka/tester-mcp-client
[AugmentCode]: https://augmentcode.com
[BeeAI Framework]: https://i-am-bee.github.io/beeai-framework
[BoltAI]: https://boltai.com
[Claude.ai]: https://claude.ai
[Claude Code]: https://claude.ai/code
[Claude Desktop]: https://claude.ai/download
[Chorus]: https://chorus.sh
[Cline]: https://github.com/cline/cline
[Continue]: https://github.com/continuedev/continue
[CopilotMCP]: https://github.com/VikashLoomba/copilot-mcp
[Cursor]: https://cursor.com
[Daydreams]: https://github.com/daydreamsai/daydreams
[Klavis AI]: https://www.klavis.ai/
[Mcp.el]: https://github.com/lizqwerscott/mcp.el
[fast-agent]: https://github.com/evalstate/fast-agent
[FLUJO]: https://github.com/mario-andreschak/flujo
[Glama]: https://glama.ai/chat
[Genkit]: https://github.com/firebase/genkit
[GenAIScript]: https://microsoft.github.io/genaiscript/reference/scripts/mcp-tools/
[Goose]: https://block.github.io/goose/docs/goose-architecture/#interoperability-with-extensions
[JetBrains AI Assistant]: https://plugins.jetbrains.com/plugin/22282-jetbrains-ai-assistant
[LibreChat]: https://github.com/danny-avila/LibreChat
[Lutra]: https://lutra.ai
[mcp-agent]: https://github.com/lastmile-ai/mcp-agent
[mcp-use]: https://github.com/pietrozullo/mcp-use
[MCPHub]: https://github.com/ravitemer/mcphub.nvim
[MCPOmni-Connect]: https://github.com/Abiorh001/mcp_omni_connect
[Memex]: https://memex.tech/
[Microsoft Copilot Studio]: https://learn.microsoft.com/en-us/microsoft-copilot-studio/agent-extend-action-mcp
[MindPal]: https://mindpal.io
[MooPoint]: https://moopoint.io
[Msty Studio]: https://msty.ai
[OpenSumi]: https://github.com/opensumi/core
[oterm]: https://github.com/ggozad/oterm
[Postman]: https://postman.com/downloads
[RecurseChat]: https://recurse.chat/
[Roo Code]: https://roocode.com
[Slack MCP Client]: https://github.com/tuannvm/slack-mcp-client
[Cody]: https://sourcegraph.com/cody
[SpinAI]: https://spinai.dev
[Superinterface]: https://superinterface.ai
[Superjoin]: https://superjoin.ai
<<<<<<< HEAD
[Tambo]: https://tambo.co
=======
[systemprompt]: https://systemprompt.io
>>>>>>> 0d63e2d1
[TheiaAI/TheiaIDE]: https://eclipsesource.com/blogs/2024/12/19/theia-ide-and-theia-ai-support-mcp/
[Tome]: https://github.com/runebookai/tome
[TypingMind App]: https://www.typingmind.com
[VS Code]: https://code.visualstudio.com/
[Windsurf]: https://codeium.com/windsurf
[gptme]: https://github.com/gptme/gptme
[Warp]: https://www.warp.dev/
[WhatsMCP]: https://wassist.app/mcp/
[Witsy]: https://github.com/nbonamy/witsy
[Zed]: https://zed.dev
[Zencoder]: https://zencoder.ai
[HyperAgent]: https://github.com/hyperbrowserai/HyperAgent

</div>

## Client details

### 5ire

[5ire](https://github.com/nanbingxyz/5ire) is an open source cross-platform desktop AI assistant that supports tools through MCP servers.

**Key features:**

- Built-in MCP servers can be quickly enabled and disabled.
- Users can add more servers by modifying the configuration file.
- It is open-source and user-friendly, suitable for beginners.
- Future support for MCP will be continuously improved.

### AgentAI

[AgentAI](https://github.com/AdamStrojek/rust-agentai) is a Rust library designed to simplify the creation of AI agents. The library includes seamless integration with MCP Servers.

[Example of MCP Server integration](https://github.com/AdamStrojek/rust-agentai/blob/master/examples/tools_mcp.rs)

**Key features:**

- Multi-LLM – We support most LLM APIs (OpenAI, Anthropic, Gemini, Ollama, and all OpenAI API Compatible).
- Built-in support for MCP Servers.
- Create agentic flows in a type- and memory-safe language like Rust.

### AgenticFlow

[AgenticFlow](https://agenticflow.ai/) is a no-code AI platform that helps you build agents that handle sales, marketing, and creative tasks around the clock. Connect 2,500+ APIs and 10,000+ tools securely via MCP.

**Key features:**

- No-code AI agent creation and workflow building.
- Access a vast library of 10,000+ tools and 2,500+ APIs through MCP.
- Simple 3-step process to connect MCP servers.
- Securely manage connections and revoke access anytime.

**Learn more:**

- [AgenticFlow MCP Integration](https://agenticflow.ai/mcp)

### AIQL TUUI

[AIQL TUUI] is a native, cross-platform desktop AI chat application with MCP support. It supports multiple AI providers (e.g., Anthropic, Cloudflare, Deepseek, OpenAI, Qwen), local AI models (via vLLM, Ray, etc.), and aggregated API platforms (such as Deepinfra, Openrouter, and more).

**Key features:**

- **Dynamic LLM API & Agent Switching**: Seamlessly toggle between different LLM APIs and agents on the fly.
- **Comprehensive Capabilities Support**: Built-in support for tools, prompts, resources, and sampling methods.
- **Configurable Agents**: Enhanced flexibility with selectable and customizable tools via agent settings.
- **Advanced Sampling Control**: Modify sampling parameters and leverage multi-round sampling for optimal results.
- **Cross-Platform Compatibility**: Fully compatible with macOS, Windows, and Linux.
- **Free & Open-Source (FOSS)**: Permissive licensing allows modifications and custom app bundling.

**Learn more:**

- [TUUI document](https://www.tuui.com/)
- [AIQL GitHub repository](https://github.com/AI-QL)

### Amazon Q CLI

[Amazon Q CLI](https://github.com/aws/amazon-q-developer-cli) is an open-source, agentic coding assistant for terminals.

**Key features:**

- Full support for MCP servers.
- Edit prompts using your preferred text editor.
- Access saved prompts instantly with `@`.
- Control and organize AWS resources directly from your terminal.
- Tools, profiles, context management, auto-compact, and so much more!

**Get Started**

```bash
brew install amazon-q
```

### Amazon Q IDE

[Amazon Q IDE](https://aws.amazon.com/q/developer) is an open-source, agentic coding assistant for IDEs.

**Key features:**

- Support for the VSCode, JetBrains, Visual Studio, and Eclipse IDEs.
- Control and organize AWS resources directly from your IDE.
- Manage permissions for each MCP tool via the IDE user interface.

### Apify MCP Tester

[Apify MCP Tester](https://github.com/apify/tester-mcp-client) is an open-source client that connects to any MCP server using Server-Sent Events (SSE).
It is a standalone Apify Actor designed for testing MCP servers over SSE, with support for Authorization headers.
It uses plain JavaScript (old-school style) and is hosted on Apify, allowing you to run it without any setup.

**Key features:**

- Connects to any MCP server via SSE.
- Works with the [Apify MCP Server](https://apify.com/apify/actors-mcp-server) to interact with one or more Apify [Actors](https://apify.com/store).
- Dynamically utilizes tools based on context and user queries (if supported by the server).

### Augment Code

[Augment Code](https://augmentcode.com) is an AI-powered coding platform for VS Code and JetBrains with autonomous agents, chat, and completions. Both local and remote agents are backed by full codebase awareness and native support for MCP, enabling enhanced context through external sources and tools.

**Key features:**

- Full MCP support in local and remote agents.
- Add additional context through MCP servers.
- Automate your development workflows with MCP tools.
- Works in VS Code and JetBrains IDEs.

### BeeAI Framework

[BeeAI Framework](https://i-am-bee.github.io/beeai-framework) is an open-source framework for building, deploying, and serving powerful agentic workflows at scale. The framework includes the **MCP Tool**, a native feature that simplifies the integration of MCP servers into agentic workflows.

**Key features:**

- Seamlessly incorporate MCP tools into agentic workflows.
- Quickly instantiate framework-native tools from connected MCP client(s).
- Planned future support for agentic MCP capabilities.

**Learn more:**

- [Example of using MCP tools in agentic workflow](https://i-am-bee.github.io/beeai-framework/#/typescript/tools?id=using-the-mcptool-class)

### BoltAI

[BoltAI](https://boltai.com) is a native, all-in-one AI chat client with MCP support. BoltAI supports multiple AI providers (OpenAI, Anthropic, Google AI...), including local AI models (via Ollama, LM Studio or LMX)

**Key features:**

- MCP Tool integrations: once configured, user can enable individual MCP server in each chat
- MCP quick setup: import configuration from Claude Desktop app or Cursor editor
- Invoke MCP tools inside any app with AI Command feature
- Integrate with remote MCP servers in the mobile app

**Learn more:**

- [BoltAI docs](https://boltai.com/docs/plugins/mcp-servers)
- [BoltAI website](https://boltai.com)

### Claude Code

Claude Code is an interactive agentic coding tool from Anthropic that helps you code faster through natural language commands. It supports MCP integration for resources, prompts, tools, and roots, and also functions as an MCP server to integrate with other clients.

**Key features:**

- Full support for resources, prompts, tools, and roots from MCP servers
- Offers its own tools through an MCP server for integrating with other MCP clients

### Claude.ai

[Claude.ai](https://claude.ai) is Anthropic's web-based AI assistant that provides MCP support for remote servers.

**Key features:**

- Support for remote MCP servers via integrations UI in settings
- Access to tools, prompts, and resources from configured MCP servers
- Seamless integration with Claude's conversational interface
- Enterprise-grade security and compliance features

### Claude Desktop App

The Claude desktop application provides comprehensive support for MCP, enabling deep integration with local tools and data sources.

**Key features:**

- Full support for resources, allowing attachment of local files and data
- Support for prompt templates
- Tool integration for executing commands and scripts
- Local server connections for enhanced privacy and security

### Chorus

[Chorus](https://chorus.sh) is a native Mac app for chatting with AIs. Chat with multiple models at once, run tools and MCPs, create projects, quick chat, bring your own key, all in a blazing fast, keyboard shortcut friendly app.

**Key features:**

- MCP support with one-click install
- Built in tools, like web search, terminal, and image generation
- Chat with multiple models at once (cloud or local)
- Create projects with scoped memory
- Quick chat with an AI that can see your screen

### Cline

[Cline](https://github.com/cline/cline) is an autonomous coding agent in VS Code that edits files, runs commands, uses a browser, and more–with your permission at each step.

**Key features:**

- Create and add tools through natural language (e.g. "add a tool that searches the web")
- Share custom MCP servers Cline creates with others via the `~/Documents/Cline/MCP` directory
- Displays configured MCP servers along with their tools, resources, and any error logs

### Continue

[Continue](https://github.com/continuedev/continue) is an open-source AI code assistant, with built-in support for all MCP features.

**Key features:**

- Type "@" to mention MCP resources
- Prompt templates surface as slash commands
- Use both built-in and MCP tools directly in chat
- Supports VS Code and JetBrains IDEs, with any LLM

### Copilot-MCP

[Copilot-MCP](https://github.com/VikashLoomba/copilot-mcp) enables AI coding assistance via MCP.

**Key features:**

- Support for MCP tools and resources
- Integration with development workflows
- Extensible AI capabilities

### Cursor

[Cursor](https://docs.cursor.com/advanced/model-context-protocol) is an AI code editor.

**Key features:**

- Support for MCP tools in Cursor Composer
- Support for both STDIO and SSE

### Daydreams

[Daydreams](https://github.com/daydreamsai/daydreams) is a generative agent framework for executing anything onchain

**Key features:**

- Supports MCP Servers in config
- Exposes MCP Client

### Emacs Mcp

[Emacs Mcp](https://github.com/lizqwerscott/mcp.el) is an Emacs client designed to interface with MCP servers, enabling seamless connections and interactions. It provides MCP tool invocation support for AI plugins like [gptel](https://github.com/karthink/gptel) and [llm](https://github.com/ahyatt/llm), adhering to Emacs' standard tool invocation format. This integration enhances the functionality of AI tools within the Emacs ecosystem.

**Key features:**

- Provides MCP tool support for Emacs.

### fast-agent

[fast-agent](https://github.com/evalstate/fast-agent) is a Python Agent framework, with simple declarative support for creating Agents and Workflows, with full multi-modal support for Anthropic and OpenAI models.

**Key features:**

- PDF and Image support, based on MCP Native types
- Interactive front-end to develop and diagnose Agent applications, including passthrough and playback simulators
- Built in support for "Building Effective Agents" workflows.
- Deploy Agents as MCP Servers

### FLUJO

Think n8n + ChatGPT. FLUJO is an desktop application that integrates with MCP to provide a workflow-builder interface for AI interactions. Built with Next.js and React, it supports both online and offline (ollama) models, it manages API Keys and environment variables centrally and can install MCP Servers from GitHub. FLUJO has an ChatCompletions endpoint and flows can be executed from other AI applications like Cline, Roo or Claude.

**Key features:**

- Environment & API Key Management
- Model Management
- MCP Server Integration
- Workflow Orchestration
- Chat Interface

### Genkit

[Genkit](https://github.com/firebase/genkit) is a cross-language SDK for building and integrating GenAI features into applications. The [genkitx-mcp](https://github.com/firebase/genkit/tree/main/js/plugins/mcp) plugin enables consuming MCP servers as a client or creating MCP servers from Genkit tools and prompts.

**Key features:**

- Client support for tools and prompts (resources partially supported)
- Rich discovery with support in Genkit's Dev UI playground
- Seamless interoperability with Genkit's existing tools and prompts
- Works across a wide variety of GenAI models from top providers

### Glama

[Glama](https://glama.ai/chat) is a comprehensive AI workspace and integration platform that offers a unified interface to leading LLM providers, including OpenAI, Anthropic, and others. It supports the Model Context Protocol (MCP) ecosystem, enabling developers and enterprises to easily discover, build, and manage MCP servers.

**Key features:**

- Integrated [MCP Server Directory](https://glama.ai/mcp/servers)
- Integrated [MCP Tool Directory](https://glama.ai/mcp/tools)
- Host MCP servers and access them via the Chat or SSE endpoints
  – Ability to chat with multiple LLMs and MCP servers at once
- Upload and analyze local files and data
- Full-text search across all your chats and data

### GenAIScript

Programmatically assemble prompts for LLMs using [GenAIScript](https://microsoft.github.io/genaiscript/) (in JavaScript). Orchestrate LLMs, tools, and data in JavaScript.

**Key features:**

- JavaScript toolbox to work with prompts
- Abstraction to make it easy and productive
- Seamless Visual Studio Code integration

### Goose

[Goose](https://github.com/block/goose) is an open source AI agent that supercharges your software development by automating coding tasks.

**Key features:**

- Expose MCP functionality to Goose through tools.
- MCPs can be installed directly via the [extensions directory](https://block.github.io/goose/v1/extensions/), CLI, or UI.
- Goose allows you to extend its functionality by [building your own MCP servers](https://block.github.io/goose/docs/tutorials/custom-extensions).
- Includes built-in tools for development, web scraping, automation, memory, and integrations with JetBrains and Google Drive.

### gptme

[gptme](https://github.com/gptme/gptme) is a open-source terminal-based personal AI assistant/agent, designed to assist with programming tasks and general knowledge work.

**Key features:**

- CLI-first design with a focus on simplicity and ease of use
- Rich set of built-in tools for shell commands, Python execution, file operations, and web browsing
- Local-first approach with support for multiple LLM providers
- Open-source, built to be extensible and easy to modify

### HyperAgent

[HyperAgent](https://github.com/hyperbrowserai/HyperAgent) is Playwright supercharged with AI. With HyperAgent, you no longer need brittle scripts, just powerful natural language commands. Using MCP servers, you can extend the capability of HyperAgent, without having to write any code.

**Key features:**

- AI Commands: Simple APIs like page.ai(), page.extract() and executeTask() for any AI automation
- Fallback to Regular Playwright: Use regular Playwright when AI isn't needed
- Stealth Mode – Avoid detection with built-in anti-bot patches
- Cloud Ready – Instantly scale to hundreds of sessions via [Hyperbrowser](https://www.hyperbrowser.ai/)
- MCP Client – Connect to tools like Composio for full workflows (e.g. writing web data to Google Sheets)

### JetBrains AI Assistant

[JetBrains AI Assistant](https://plugins.jetbrains.com/plugin/22282-jetbrains-ai-assistant) plugin provides AI-powered features for software development available in all JetBrains IDEs.

**Key features:**

- Unlimited code completion powered by Mellum, JetBrains’ proprietary AI model.
- Context-aware AI chat that understands your code and helps you in real time.
- Access to top-tier models from OpenAI, Anthropic, and Google.
- Offline mode with connected local LLMs via Ollama or LM Studio.
- Deep integration into IDE workflows, including code suggestions in the editor, VCS assistance, runtime error explanation, and more.

### Klavis AI Slack/Discord/Web

[Klavis AI](https://www.klavis.ai/) is an Open-Source Infra to Use, Build & Scale MCPs with ease.

**Key features:**

- Slack/Discord/Web MCP clients for using MCPs directly
- Simple web UI dashboard for easy MCP configuration
- Direct OAuth integration with Slack & Discord Clients and MCP Servers for secure user authentication
- SSE transport support
- Open-source infrastructure ([GitHub repository](https://github.com/Klavis-AI/klavis))

**Learn more:**

- [Demo video showing MCP usage in Slack/Discord](https://youtu.be/9-QQAhrQWw8)

### LibreChat

[LibreChat](https://github.com/danny-avila/LibreChat) is an open-source, customizable AI chat UI that supports multiple AI providers, now including MCP integration.

**Key features:**

- Extend current tool ecosystem, including [Code Interpreter](https://www.librechat.ai/docs/features/code_interpreter) and Image generation tools, through MCP servers
- Add tools to customizable [Agents](https://www.librechat.ai/docs/features/agents), using a variety of LLMs from top providers
- Open-source and self-hostable, with secure multi-user support
- Future roadmap includes expanded MCP feature support

### Lutra

[Lutra](https://lutra.ai) is an AI agent that transforms conversations into actionable, automated workflows.

**Key features:**

- Easy MCP Integration: Connecting Lutra to MCP servers is as simple as providing the server URL; Lutra handles the rest behind the scenes.
- Chat to Take Action: Lutra understands your conversational context and goals, automatically integrating with your existing apps to perform tasks.
- Reusable Playbooks: After completing a task, save the steps as reusable, automated workflows—simplifying repeatable processes and reducing manual effort.
- Shareable Automations: Easily share your saved playbooks with teammates to standardize best practices and accelerate collaborative workflows.

**Learn more:**

- [Lutra AI agent explained](https://www.youtube.com/watch?v=W5ZpN0cMY70)

### mcp-agent

[mcp-agent] is a simple, composable framework to build agents using Model Context Protocol.

**Key features:**

- Automatic connection management of MCP servers.
- Expose tools from multiple servers to an LLM.
- Implements every pattern defined in [Building Effective Agents](https://www.anthropic.com/research/building-effective-agents).
- Supports workflow pause/resume signals, such as waiting for human feedback.

### mcp-use

[mcp-use] is an open source python library to very easily connect any LLM to any MCP server both locally and remotely.

**Key features:**

- Very simple interface to connect any LLM to any MCP.
- Support the creation of custom agents, workflows.
- Supports connection to multiple MCP servers simultaneously.
- Supports all langchain supported models, also locally.
- Offers efficient tool orchestration and search functionalities.

### MCPHub

[MCPHub] is a powerful Neovim plugin that integrates MCP (Model Context Protocol) servers into your workflow.

**Key features:**

- Install, configure and manage MCP servers with an intuitive UI.
- Built-in Neovim MCP server with support for file operations (read, write, search, replace), command execution, terminal integration, LSP integration, buffers, and diagnostics.
- Create Lua-based MCP servers directly in Neovim.
- Inegrates with popular Neovim chat plugins Avante.nvim and CodeCompanion.nvim

### MCPOmni-Connect

[MCPOmni-Connect](https://github.com/Abiorh001/mcp_omni_connect) is a versatile command-line interface (CLI) client designed to connect to various Model Context Protocol (MCP) servers using both stdio and SSE transport.

**Key features:**

- Support for resources, prompts, tools, and sampling
- Agentic mode with ReAct and orchestrator capabilities
- Seamless integration with OpenAI models and other LLMs
- Dynamic tool and resource management across multiple servers
- Support for both stdio and SSE transport protocols
- Comprehensive tool orchestration and resource analysis capabilities

### Memex

[Memex](https://memex.tech/) is the first MCP client and MCP server builder - all-in-one desktop app. Unlike traditional MCP clients that only consume existing servers, Memex can create custom MCP servers from natural language prompts, immediately integrate them into its toolkit, and use them to solve problems—all within a single conversation.

**Key features:**

- **Prompt-to-MCP Server**: Generate fully functional MCP servers from natural language descriptions
- **Self-Testing & Debugging**: Autonomously test, debug, and improve created MCP servers
- **Universal MCP Client**: Works with any MCP server through intuitive, natural language integration
- **Curated MCP Directory**: Access to tested, one-click installable MCP servers (Neon, Netlify, GitHub, Context7, and more)
- **Multi-Server Orchestration**: Leverage multiple MCP servers simultaneously for complex workflows

**Learn more:**

- [Memex Launch 2: MCP Teams and Agent API](https://memex.tech/blog/memex-launch-2-mcp-teams-and-agent-api-private-preview-125f)

### Microsoft Copilot Studio

[Microsoft Copilot Studio] is a robust SaaS platform designed for building custom AI-driven applications and intelligent agents, empowering developers to create, deploy, and manage sophisticated AI solutions.

**Key features:**

- Support for MCP tools
- Extend Copilot Studio agents with MCP servers
- Leveraging Microsoft unified, governed, and secure API management solutions

### MindPal

[MindPal](https://mindpal.io) is a no-code platform for building and running AI agents and multi-agent workflows for business processes.

**Key features:**

- Build custom AI agents with no-code
- Connect any SSE MCP server to extend agent tools
- Create multi-agent workflows for complex business processes
- User-friendly for both technical and non-technical professionals
- Ongoing development with continuous improvement of MCP support

**Learn more:**

- [MindPal MCP Documentation](https://docs.mindpal.io/agent/mcp)

### MooPoint

[MooPoint](https://moopoint.io)

MooPoint is a web-based AI chat platform built for developers and advanced users, letting you interact with multiple large language models (LLMs) through a single, unified interface. Connect your own API keys (OpenAI, Anthropic, and more) and securely manage custom MCP server integrations.

**Key features:**

- Accessible from any PC or smartphone—no installation required
- Choose your preferred LLM provider
- Supports `SSE`, `Streamable HTTP`, `npx`, and `uvx` MCP servers
- OAuth and sampling support
- New features added daily

### Msty Studio

[Msty Studio](https://msty.ai) is a privacy-first AI productivity platform that seamlessly integrates local and online language models (LLMs) into customizable workflows. Designed for both technical and non-technical users, Msty Studio offers a suite of tools to enhance AI interactions, automate tasks, and maintain full control over data and model behavior.

**Key features:**

- **Toolbox & Toolsets**: Connect AI models to local tools and scripts using MCP-compliant configurations. Group tools into Toolsets to enable dynamic, multi-step workflows within conversations.
- **Turnstiles**: Create automated, multi-step AI interactions, allowing for complex data processing and decision-making flows.
- **Real-Time Data Integration**: Enhance AI responses with up-to-date information by integrating real-time web search capabilities.
- **Split Chats & Branching**: Engage in parallel conversations with multiple models simultaneously, enabling comparative analysis and diverse perspectives.

**Learn more:**

- [Msty Studio Documentation](https://docs.msty.studio/features/toolbox/tools)

### NVIDIA Agent Intelligence (AIQ) toolkit

[NVIDIA Agent Intelligence (AIQ) toolkit](https://github.com/NVIDIA/AIQToolkit) is a flexible, lightweight, and unifying library that allows you to easily connect existing enterprise agents to data sources and tools across any framework.

**Key features:**

- Acts as an MCP **client** to consume remote tools
- Acts as an MCP **server** to expose tools
- Framework agnostic and compatible with LangChain, CrewAI, Semantic Kernel, and custom agents
- Includes built-in observability and evaluation tools

**Learn more:**

- [AIQ toolkit GitHub repository](https://github.com/NVIDIA/AIQToolkit)
- [AIQ toolkit MCP documentation](https://docs.nvidia.com/aiqtoolkit/latest/workflows/mcp/index.html)

### OpenSumi

[OpenSumi](https://github.com/opensumi/core) is a framework helps you quickly build AI Native IDE products.

**Key features:**

- Supports MCP tools in OpenSumi
- Supports built-in IDE MCP servers and custom MCP servers

### oterm

[oterm] is a terminal client for Ollama allowing users to create chats/agents.

**Key features:**

- Support for multiple fully customizable chat sessions with Ollama connected with tools.
- Support for MCP tools.

### Roo Code

[Roo Code](https://roocode.com) enables AI coding assistance via MCP.

**Key features:**

- Support for MCP tools and resources
- Integration with development workflows
- Extensible AI capabilities

### Postman

[Postman](https://postman.com/downloads) is the most popular API client and now supports MCP server testing and debugging.

**Key features:**

- Full support of all major MCP features (tools, prompts, resources, and subscriptions)
- Fast, seamless UI for debugging MCP capabilities
- MCP config integration (Claude, VSCode, etc.) for fast first-time experience in testing MCPs
- Integration with history, variables, and collections for reuse and collaboration

### RecurseChat
[RecurseChat](https://recurse.chat) is a powerful, fast, local-first chat client with MCP support. RecurseChat supports multiple AI providers including LLaMA.cpp, Ollama, and OpenAI, Anthropic. 

**Key features:**
- Local AI: Support MCP with Ollama models.
- MCP Tools: Individual MCP server management. Easily visualize the connection states of MCP servers.
- MCP Import: Import configuration from Claude Desktop app or JSON

**Learn more:**
- [RecurseChat docs](https://recurse.chat/docs/features/mcp/)

### Slack MCP Client

[Slack MCP Client](https://github.com/tuannvm/slack-mcp-client) acts as a bridge between Slack and Model Context Protocol (MCP) servers. Using Slack as the interface, it enables large language models (LLMs) to connect and interact with various MCP servers through standardized MCP tools.

**Key features:**

- **Supports Popular LLM Providers:** Integrates seamlessly with leading large language model providers such as OpenAI, Anthropic, and Ollama, allowing users to leverage advanced conversational AI and orchestration capabilities within Slack.
- **Dynamic and Secure Integration:** Supports dynamic registration of MCP tools, works in both channels and direct messages and manages credentials securely via environment variables or Kubernetes secrets.
- **Easy Deployment and Extensibility:** Offers official Docker images, a Helm chart for Kubernetes, and Docker Compose for local development, making it simple to deploy, configure, and extend with additional MCP servers or tools.

### Sourcegraph Cody

[Cody](https://openctx.org/docs/providers/modelcontextprotocol) is Sourcegraph's AI coding assistant, which implements MCP through OpenCTX.

**Key features:**

- Support for MCP resources
- Integration with Sourcegraph's code intelligence
- Uses OpenCTX as an abstraction layer
- Future support planned for additional MCP features

### SpinAI

[SpinAI](https://spinai.dev) is an open-source TypeScript framework for building observable AI agents. The framework provides native MCP compatibility, allowing agents to seamlessly integrate with MCP servers and tools.

**Key features:**

- Built-in MCP compatibility for AI agents
- Open-source TypeScript framework
- Observable agent architecture
- Native support for MCP tools integration

### Superinterface

[Superinterface](https://superinterface.ai) is AI infrastructure and a developer platform to build in-app AI assistants with support for MCP, interactive components, client-side function calling and more.

**Key features:**

- Use tools from MCP servers in assistants embedded via React components or script tags
- SSE transport support
- Use any AI model from any AI provider (OpenAI, Anthropic, Ollama, others)

### Superjoin

[Superjoin](https://superjoin.ai) brings the power of MCP directly into Google Sheets extension. With Superjoin, users can access and invoke MCP tools and agents without leaving their spreadsheets, enabling powerful AI workflows and automation right where their data lives.

**Key features:**

- Native Google Sheets add-on providing effortless access to MCP capabilities
- Supports OAuth 2.1 and header-based authentication for secure and flexible connections
- Compatible with both SSE and Streamable HTTP transport for efficient, real-time streaming communication
- Fully web-based, cross-platform client requiring no additional software installation

<<<<<<< HEAD
### Tambo

[Tambo](https://tambo.co) is a platform for building custom chat experiences, with integrated custom user interface components..

**Key features:**

- Hosted platform with React SDK for integrating chat or other LLM-based experiences into your own app.
- Support for selection of arbitrary React components in the chat experience, with state management and tool calling.
- Support for MCP servers, from Tambo's servers or directly from the browser.
- Supports OAuth 2.1 and custom header-based authentication.
- Support for MCP tools, with additional MCP features coming soon.

=======
### systemprompt

[systemprompt](https://systemprompt.io) is a voice-controlled mobile app that manages your MCP servers. Securely leverage MCP agents from your pocket. Available on iOS and Android.

**Key features:**

- **Native Mobile Experience**: Access and manage your MCP servers anytime, anywhere on both Android and iOS devices
- **Advanced AI-Powered Voice Recognition**: Sophisticated voice recognition engine enhanced with cutting-edge AI and Natural Language Processing (NLP), specifically tuned to understand complex developer terminology and command structures
- **Unified Multi-MCP Server Management**: Effortlessly manage and interact with multiple Model Context Protocol (MCP) servers from a single, centralized mobile application
>>>>>>> 0d63e2d1

### TheiaAI/TheiaIDE

[Theia AI](https://eclipsesource.com/blogs/2024/10/07/introducing-theia-ai/) is a framework for building AI-enhanced tools and IDEs. The [AI-powered Theia IDE](https://eclipsesource.com/blogs/2024/10/08/introducting-ai-theia-ide/) is an open and flexible development environment built on Theia AI.

**Key features:**

- **Tool Integration**: Theia AI enables AI agents, including those in the Theia IDE, to utilize MCP servers for seamless tool interaction.
- **Customizable Prompts**: The Theia IDE allows users to define and adapt prompts, dynamically integrating MCP servers for tailored workflows.
- **Custom agents**: The Theia IDE supports creating custom agents that leverage MCP capabilities, enabling users to design dedicated workflows on the fly.

Theia AI and Theia IDE's MCP integration provide users with flexibility, making them powerful platforms for exploring and adapting MCP.

**Learn more:**

- [Theia IDE and Theia AI MCP Announcement](https://eclipsesource.com/blogs/2024/12/19/theia-ide-and-theia-ai-support-mcp/)
- [Download the AI-powered Theia IDE](https://theia-ide.org/)

### Tome

[Tome](https://github.com/runebookai/tome) is an open source cross-platform desktop app designed for working with local LLMs and MCP servers. It is designed to be beginner friendly and abstract away the nitty gritty of configuration for people getting started with MCP.

**Key features:**

- MCP servers are managed by Tome so there is no need to install uv or npm or configure JSON
- Users can quickly add or remove MCP servers via UI
- Any tool-supported local model on Ollama is compatible

### TypingMind App

[TypingMind](https://www.typingmind.com) is an advanced frontend for LLMs with MCP support. TypingMind supports all popular LLM providers like OpenAI, Gemini, Claude, and users can use with their own API keys.

**Key features:**

- **MCP Tool Integration**: Once MCP is configured, MCP tools will show up as plugins that can be enabled/disabled easily via the main app interface.
- **Assign MCP Tools to Agents**: TypingMind allows users to create AI agents that have a set of MCP servers assigned.
- **Remote MCP servers**: Allows users to customize where to run the MCP servers via its MCP Connector configuration, allowing the use of MCP tools across multiple devices (laptop, mobile devices, etc.) or control MCP servers from a remote private server.

**Learn more:**

- [TypingMind MCP Document](https://www.typingmind.com/mcp)
- [Download TypingMind (PWA)](https://www.typingmind.com/)

### VS Code GitHub Copilot

[VS Code](https://code.visualstudio.com/) integrates MCP with GitHub Copilot through [agent mode](https://code.visualstudio.com/docs/copilot/chat/chat-agent-mode), allowing direct interaction with MCP-provided tools within your agentic coding workflow. Configure servers in Claude Desktop, workspace or user settings, with guided MCP installation and secure handling of keys in input variables to avoid leaking hard-coded keys.

**Key features:**

- Support for stdio and server-sent events (SSE) transport
- Per-session selection of tools per agent session for optimal performance
- Easy server debugging with restart commands and output logging
- Tool calls with editable inputs and always-allow toggle
- Integration with existing VS Code extension system to register MCP servers from extensions

### Warp

[Warp](https://www.warp.dev/) is the intelligent terminal with AI and your dev team's knowledge built-in. With natural language capabilities integrated directly into an agentic command line, Warp enables developers to code, automate, and collaborate more efficiently -- all within a terminal that features a modern UX.

**Key features:**

- **Agent Mode with MCP support**: invoke tools and access data from MCP servers using natural language prompts
- **Flexible server management**: add and manage CLI or SSE-based MCP servers via Warp's built-in UI
- **Live tool/resource discovery**: view tools and resources from each running MCP server
- **Configurable startup**: set MCP servers to start automatically with Warp or launch them manually as needed

### WhatsMCP

[WhatsMCP](https://wassist.app/mcp/) is an MCP client for WhatsApp. WhatsMCP lets you interact with your AI stack from the comfort of a WhatsApp chat.

**Key features:**

- Supports MCP tools
- SSE transport, full OAuth2 support
- Chat flow management for WhatsApp messages
- One click setup for connecting to your MCP servers
- In chat management of MCP servers
- Oauth flow natively supported in WhatsApp

### Windsurf Editor

[Windsurf Editor](https://codeium.com/windsurf) is an agentic IDE that combines AI assistance with developer workflows. It features an innovative AI Flow system that enables both collaborative and independent AI interactions while maintaining developer control.

**Key features:**

- Revolutionary AI Flow paradigm for human-AI collaboration
- Intelligent code generation and understanding
- Rich development tools with multi-model support

### Witsy

[Witsy](https://github.com/nbonamy/witsy) is an AI desktop assistant, supporting Anthropic models and MCP servers as LLM tools.

**Key features:**

- Multiple MCP servers support
- Tool integration for executing commands and scripts
- Local server connections for enhanced privacy and security
- Easy-install from Smithery.ai
- Open-source, available for macOS, Windows and Linux

### Zed

[Zed](https://zed.dev/docs/assistant/model-context-protocol) is a high-performance code editor with built-in MCP support, focusing on prompt templates and tool integration.

**Key features:**

- Prompt templates surface as slash commands in the editor
- Tool integration for enhanced coding workflows
- Tight integration with editor features and workspace context
- Does not support MCP resources

### Zencoder

[Zencoder](https://zecoder.ai) is a coding agent that's available as an extension for VS Code and JetBrains family of IDEs, meeting developers where they already work. It comes with RepoGrokking (deep contextual codebase understanding), agentic pipeline, and the ability to create and share custom agents.

**Key features:**

- RepoGrokking - deep contextual understanding of codebases
- Agentic pipeline - runs, tests, and executes code before outputting it
- Zen Agents platform - ability to build and create custom agents and share with the team
- Integrated MCP tool library with one-click installations
- Specialized agents for Unit and E2E Testing

**Learn more:**

- [Zencoder Documentation](https://docs.zencoder.ai)

## Adding MCP support to your application

If you've added MCP support to your application, we encourage you to submit a pull request to add it to this list. MCP integration can provide your users with powerful contextual AI capabilities and make your application part of the growing MCP ecosystem.

Benefits of adding MCP support:

- Enable users to bring their own context and tools
- Join a growing ecosystem of interoperable AI applications
- Provide users with flexible integration options
- Support local-first AI workflows

To get started with implementing MCP in your application, check out our [Python](https://github.com/modelcontextprotocol/python-sdk) or [TypeScript SDK Documentation](https://github.com/modelcontextprotocol/typescript-sdk)

## Updates and corrections

This list is maintained by the community. If you notice any inaccuracies or would like to update information about MCP support in your application, please submit a pull request or [open an issue in our documentation repository](https://github.com/modelcontextprotocol/modelcontextprotocol/issues).<|MERGE_RESOLUTION|>--- conflicted
+++ resolved
@@ -65,11 +65,8 @@
 | [SpinAI][SpinAI]                                 | ❌          | ❌        | ✅      | ❓                     | ❌         | ❌    | Supports tools for Typescript AI Agents                                                         |
 | [Superinterface][Superinterface]                 | ❌          | ❌        | ✅      | ❓                     | ❌         | ❌    | Supports tools                                                                                  |
 | [Superjoin][Superjoin]                           | ❌          | ❌        | ✅      | ❓                     | ❌         | ❌    | Supports tools and multiple servers.                                                            |
-<<<<<<< HEAD
+| [systemprompt][systemprompt]                     | ✅          | ✅        | ✅      | ❓                     | ✅         | ❌    | Supports tools, resources, prompts, and sampling.                                               |
 | [Tambo][Tambo]                                   | ❌          | ❌        | ✅      | ❓                     | ❌         | ❌    | Supports tools and multiple servers, with authentication.                                                            |
-=======
-| [systemprompt][systemprompt]                     | ✅          | ✅        | ✅      | ❓                     | ✅         | ❌    | Supports tools, resources, prompts, and sampling.                                               |
->>>>>>> 0d63e2d1
 | [TheiaAI/TheiaIDE][TheiaAI/TheiaIDE]             | ❌          | ❌        | ✅      | ❓                     | ❌         | ❌    | Supports tools for Agents in Theia AI and the AI-powered Theia IDE                              |
 | [Tome][Tome]                                     | ❌          | ❌        | ✅      | ❓                     | ❌         | ❌    | Supports tools, manages MCP servers.                                                            |
 | [TypingMind App][TypingMind App]                 | ❌          | ❌        | ✅      | ❓                     | ❌         | ❌    | Supports tools at app-level (appear as plugins) or when assigned to Agents                      |
@@ -139,11 +136,8 @@
 [SpinAI]: https://spinai.dev
 [Superinterface]: https://superinterface.ai
 [Superjoin]: https://superjoin.ai
-<<<<<<< HEAD
+[systemprompt]: https://systemprompt.io
 [Tambo]: https://tambo.co
-=======
-[systemprompt]: https://systemprompt.io
->>>>>>> 0d63e2d1
 [TheiaAI/TheiaIDE]: https://eclipsesource.com/blogs/2024/12/19/theia-ide-and-theia-ai-support-mcp/
 [Tome]: https://github.com/runebookai/tome
 [TypingMind App]: https://www.typingmind.com
@@ -780,10 +774,20 @@
 - Compatible with both SSE and Streamable HTTP transport for efficient, real-time streaming communication
 - Fully web-based, cross-platform client requiring no additional software installation
 
-<<<<<<< HEAD
+
+### systemprompt
+
+[systemprompt](https://systemprompt.io) is a voice-controlled mobile app that manages your MCP servers. Securely leverage MCP agents from your pocket. Available on iOS and Android.
+
+**Key features:**
+
+- **Native Mobile Experience**: Access and manage your MCP servers anytime, anywhere on both Android and iOS devices
+- **Advanced AI-Powered Voice Recognition**: Sophisticated voice recognition engine enhanced with cutting-edge AI and Natural Language Processing (NLP), specifically tuned to understand complex developer terminology and command structures
+- **Unified Multi-MCP Server Management**: Effortlessly manage and interact with multiple Model Context Protocol (MCP) servers from a single, centralized mobile application
+
 ### Tambo
 
-[Tambo](https://tambo.co) is a platform for building custom chat experiences, with integrated custom user interface components..
+[Tambo](https://tambo.co) is a platform for building custom chat experiences in React, with integrated custom user interface components.
 
 **Key features:**
 
@@ -793,17 +797,6 @@
 - Supports OAuth 2.1 and custom header-based authentication.
 - Support for MCP tools, with additional MCP features coming soon.
 
-=======
-### systemprompt
-
-[systemprompt](https://systemprompt.io) is a voice-controlled mobile app that manages your MCP servers. Securely leverage MCP agents from your pocket. Available on iOS and Android.
-
-**Key features:**
-
-- **Native Mobile Experience**: Access and manage your MCP servers anytime, anywhere on both Android and iOS devices
-- **Advanced AI-Powered Voice Recognition**: Sophisticated voice recognition engine enhanced with cutting-edge AI and Natural Language Processing (NLP), specifically tuned to understand complex developer terminology and command structures
-- **Unified Multi-MCP Server Management**: Effortlessly manage and interact with multiple Model Context Protocol (MCP) servers from a single, centralized mobile application
->>>>>>> 0d63e2d1
 
 ### TheiaAI/TheiaIDE
 
