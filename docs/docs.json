--- conflicted
+++ resolved
@@ -124,85 +124,7 @@
             ]
           },
           {
-<<<<<<< HEAD
-            "group": "Community",
-            "pages": [
-              "community/governance",
-              "community/sep-guidelines",
-              "community/communication"
-            ]
-          },
-          {
-            "group": "Development",
-            "pages": [
-              "specification/versioning",
-              "development/roadmap",
-              "development/contributing"
-            ]
-          },
-          {
-            "group": "SDKs",
-            "pages": [
-              "links/sdks/csharp",
-              "links/sdks/go",
-              "links/sdks/java",
-              "links/sdks/kotlin",
-              "links/sdks/python",
-              "links/sdks/ruby",
-              "links/sdks/rust",
-              "links/sdks/swift",
-              "links/sdks/typescript"
-            ]
-          }
-        ]
-      },
-      {
-        "version": "Version 2025-03-26",
-        "groups": [
-          {
-            "group": "User Guide",
-            "pages": [
-              "introduction",
-              {
-                "group": "Quickstart",
-                "pages": [
-                  "quickstart/server",
-                  "quickstart/client",
-                  "quickstart/user"
-                ]
-              },
-              {
-                "group": "Concepts",
-                "pages": [
-                  "docs/concepts/architecture",
-                  "docs/concepts/resources",
-                  "docs/concepts/prompts",
-                  "docs/concepts/tools",
-                  "docs/concepts/sampling",
-                  "docs/concepts/roots",
-                  "docs/concepts/transports"
-                ]
-              },
-              {
-                "group": "Examples",
-                "pages": ["examples", "clients"]
-              },
-              {
-                "group": "Tutorials",
-                "pages": [
-                  "tutorials/building-mcp-with-llms",
-                  "docs/tools/debugging",
-                  "docs/tools/inspector"
-                ]
-              },
-              "faqs"
-            ]
-          },
-          {
-            "group": "Protocol",
-=======
             "version": "Version 2025-03-26",
->>>>>>> 0695a497
             "pages": [
               "specification/2025-03-26/index",
               "specification/2025-03-26/changelog",
@@ -247,82 +169,6 @@
                     ]
                   }
                 ]
-<<<<<<< HEAD
-              }
-            ]
-          },
-          {
-            "group": "Community",
-            "pages": [
-              "community/governance",
-              "community/sep-guidelines",
-              "community/communication"
-            ]
-          },
-          {
-            "group": "Development",
-            "pages": [
-              "specification/versioning",
-              "development/roadmap",
-              "development/contributing"
-            ]
-          },
-          {
-            "group": "SDKs",
-            "pages": [
-              "links/sdks/csharp",
-              "links/sdks/go",
-              "links/sdks/java",
-              "links/sdks/kotlin",
-              "links/sdks/python",
-              "links/sdks/ruby",
-              "links/sdks/rust",
-              "links/sdks/swift",
-              "links/sdks/typescript"
-            ]
-          }
-        ]
-      },
-      {
-        "version": "Version 2024-11-05",
-        "groups": [
-          {
-            "group": "User Guide",
-            "pages": [
-              "introduction",
-              {
-                "group": "Quickstart",
-                "pages": [
-                  "quickstart/server",
-                  "quickstart/client",
-                  "quickstart/user"
-                ]
-              },
-              {
-                "group": "Concepts",
-                "pages": [
-                  "docs/concepts/architecture",
-                  "docs/concepts/resources",
-                  "docs/concepts/prompts",
-                  "docs/concepts/tools",
-                  "docs/concepts/sampling",
-                  "docs/concepts/roots",
-                  "docs/concepts/transports"
-                ]
-              },
-              {
-                "group": "Examples",
-                "pages": ["examples", "clients"]
-              },
-              {
-                "group": "Tutorials",
-                "pages": [
-                  "tutorials/building-mcp-with-llms",
-                  "docs/tools/debugging",
-                  "docs/tools/inspector"
-                ]
-=======
->>>>>>> 0695a497
               },
                "specification/2025-03-26/schema"
             ]
@@ -372,58 +218,6 @@
                     ]
                   }
                 ]
-<<<<<<< HEAD
-              }
-            ]
-          },
-          {
-            "group": "Community",
-            "pages": [
-              "community/governance",
-              "community/sep-guidelines",
-              "community/communication"
-            ]
-          },
-          {
-            "group": "Development",
-            "pages": [
-              "specification/versioning",
-              "development/roadmap",
-              "development/contributing"
-            ]
-          },
-          {
-            "group": "SDKs",
-            "pages": [
-              "links/sdks/csharp",
-              "links/sdks/go",
-              "links/sdks/java",
-              "links/sdks/kotlin",
-              "links/sdks/python",
-              "links/sdks/ruby",
-              "links/sdks/rust",
-              "links/sdks/swift",
-              "links/sdks/typescript"
-            ]
-          }
-        ]
-      },
-      {
-        "version": "Draft",
-        "groups": [
-          {
-            "group": "User Guide",
-            "pages": [
-              "introduction",
-              {
-                "group": "Quickstart",
-                "pages": [
-                  "quickstart/server",
-                  "quickstart/client",
-                  "quickstart/user"
-                ]
-=======
->>>>>>> 0695a497
               },
                "specification/2024-11-05/schema"
             ]
@@ -479,39 +273,6 @@
               },
               "specification/draft/schema"
             ]
-<<<<<<< HEAD
-          },
-          {
-            "group": "Community",
-            "pages": [
-              "community/governance",
-              "community/sep-guidelines",
-              "community/communication"
-            ]
-          },
-          {
-            "group": "Development",
-            "pages": [
-              "specification/versioning",
-              "development/roadmap",
-              "development/contributing"
-            ]
-          },
-          {
-            "group": "SDKs",
-            "pages": [
-              "links/sdks/csharp",
-              "links/sdks/go",
-              "links/sdks/java",
-              "links/sdks/kotlin",
-              "links/sdks/python",
-              "links/sdks/ruby",
-              "links/sdks/rust",
-              "links/sdks/swift",
-              "links/sdks/typescript"
-            ]
-=======
->>>>>>> 0695a497
           }
         ]
       },     
@@ -520,6 +281,7 @@
         "pages": [
           "community/governance",
           "community/sep-guidelines",
+          "community/communication",
           "development/roadmap",
           "development/contributing",
           "clients",
