--- conflicted
+++ resolved
@@ -35,59 +35,9 @@
               {
                 "group": "Protocol",
                 "pages": [
-<<<<<<< HEAD
                   "specification/2025-06-18/index",
                   "specification/2025-06-18/changelog",
                   "specification/2025-06-18/architecture/index",
-=======
-                  "quickstart/server",
-                  "quickstart/client",
-                  "quickstart/user"
-                ]
-              },
-              {
-                "group": "Concepts",
-                "pages": [
-                  "docs/concepts/architecture",
-                  "docs/concepts/resources",
-                  "docs/concepts/prompts",
-                  "docs/concepts/tools",
-                  "docs/concepts/sampling",
-                  "docs/concepts/roots",
-                  "docs/concepts/elicitation",
-                  "docs/concepts/transports"
-                ]
-              },
-              {
-                "group": "Examples",
-                "pages": ["examples", "clients"]
-              },
-              {
-                "group": "Tutorials",
-                "pages": [
-                  "tutorials/building-mcp-with-llms",
-                  "docs/tools/debugging",
-                  "docs/tools/inspector"
-                ]
-              },
-              "faqs"
-            ]
-          },
-          {
-            "group": "Protocol",
-            "pages": [
-              "specification/2025-06-18/index",
-              "specification/2025-06-18/changelog",
-              "specification/2025-06-18/architecture/index",
-              {
-                "group": "Base Protocol",
-                "pages": [
-                  "specification/2025-06-18/basic/index",
-                  "specification/2025-06-18/basic/lifecycle",
-                  "specification/2025-06-18/basic/transports",
-                  "specification/2025-06-18/basic/authorization",
-                  "specification/2025-06-18/basic/security_best_practices",
->>>>>>> fb9252f2
                   {
                     "group": "Base Protocol",
                     "pages": [
@@ -132,93 +82,12 @@
                     ]
                   }
                 ]
-              },
-              "specification/2025-06-18/schema"
-            ]
-          },
-          {
-            "group": "Community",
-            "pages": [
-              "community/governance",
-              "community/sep-guidelines"
-            ]
-          },
-          {
-<<<<<<< HEAD
+              }
+            ]
+          },
+          {
             "version": "Version 2025-03-26",
             "groups": [
-=======
-            "group": "Development",
-            "pages": [
-              "specification/versioning",
-              "development/roadmap",
-              "development/contributing"
-            ]
-          },
-          {
-            "group": "SDKs",
-            "pages": [
-              "links/sdks/csharp",
-              "links/sdks/java",
-              "links/sdks/kotlin",
-              "links/sdks/python",
-              "links/sdks/ruby",
-              "links/sdks/rust",
-              "links/sdks/swift",
-              "links/sdks/typescript"
-            ]
-          }
-        ]
-      },
-      {
-        "version": "Version 2025-03-26",
-        "groups": [
-          {
-            "group": "User Guide",
-            "pages": [
-              "introduction",
-              {
-                "group": "Quickstart",
-                "pages": [
-                  "quickstart/server",
-                  "quickstart/client",
-                  "quickstart/user"
-                ]
-              },
-              {
-                "group": "Concepts",
-                "pages": [
-                  "docs/concepts/architecture",
-                  "docs/concepts/resources",
-                  "docs/concepts/prompts",
-                  "docs/concepts/tools",
-                  "docs/concepts/sampling",
-                  "docs/concepts/roots",
-                  "docs/concepts/transports"
-                ]
-              },
-              {
-                "group": "Examples",
-                "pages": ["examples", "clients"]
-              },
-              {
-                "group": "Tutorials",
-                "pages": [
-                  "tutorials/building-mcp-with-llms",
-                  "docs/tools/debugging",
-                  "docs/tools/inspector"
-                ]
-              },
-              "faqs"
-            ]
-          },
-          {
-            "group": "Protocol",
-            "pages": [
-              "specification/2025-03-26/index",
-              "specification/2025-03-26/changelog",
-              "specification/2025-03-26/architecture/index",
->>>>>>> fb9252f2
               {
                 "group": "Protocol",
                 "pages": [
@@ -271,47 +140,8 @@
             ]
           },
           {
-<<<<<<< HEAD
             "version": "Version 2024-11-05",
             "groups": [
-=======
-            "group": "Community",
-            "pages": [
-              "community/governance",
-              "community/sep-guidelines"
-            ]
-          },
-          {
-            "group": "Development",
-            "pages": [
-              "specification/versioning",
-              "development/roadmap",
-              "development/contributing"
-            ]
-          },
-          {
-            "group": "SDKs",
-            "pages": [
-              "links/sdks/csharp",
-              "links/sdks/java",
-              "links/sdks/kotlin",
-              "links/sdks/python",
-              "links/sdks/ruby",
-              "links/sdks/rust",
-              "links/sdks/swift",
-              "links/sdks/typescript"
-            ]
-          }
-        ]
-      },
-      {
-        "version": "Version 2024-11-05",
-        "groups": [
-          {
-            "group": "User Guide",
-            "pages": [
-              "introduction",
->>>>>>> fb9252f2
               {
                 "group": "Protocol",
                 "pages": [
@@ -417,37 +247,6 @@
                 ]
               }
             ]
-<<<<<<< HEAD
-=======
-          },
-          {
-            "group": "Community",
-            "pages": [
-              "community/governance",
-              "community/sep-guidelines"
-            ]
-          },
-          {
-            "group": "Development",
-            "pages": [
-              "specification/versioning",
-              "development/roadmap",
-              "development/contributing"
-            ]
-          },
-          {
-            "group": "SDKs",
-            "pages": [
-              "links/sdks/csharp",
-              "links/sdks/java",
-              "links/sdks/kotlin",
-              "links/sdks/python",
-              "links/sdks/ruby",
-              "links/sdks/rust",
-              "links/sdks/swift",
-              "links/sdks/typescript"
-            ]
->>>>>>> fb9252f2
           }
         ]
       },     
@@ -490,15 +289,7 @@
                 "group": "Client Development",
                 "pages": [
                 ]
-              },
-              "specification/draft/schema"
-            ]
-          },
-          {
-            "group": "Community",
-            "pages": [
-              "community/governance",
-              "community/sep-guidelines"
+              }
             ]
           },
           {
@@ -512,20 +303,9 @@
           {
             "group": "Reference",
             "pages": [
-<<<<<<< HEAD
               "docs/reference/roadmap",
               "docs/reference/versioning",
               "docs/reference/types"
-=======
-              "links/sdks/csharp",
-              "links/sdks/java",
-              "links/sdks/kotlin",
-              "links/sdks/python",
-              "links/sdks/ruby",
-              "links/sdks/rust",
-              "links/sdks/swift",
-              "links/sdks/typescript"
->>>>>>> fb9252f2
             ]
           }
         ]
